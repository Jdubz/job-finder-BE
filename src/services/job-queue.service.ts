import { createFirestoreInstance } from "../config/firestore";
import { createDefaultLogger } from "../utils/logger";
import type { SimpleLogger } from "../types/logger.types";
import type {
  QueueItem,
  QueueStats,
  StopList,
  AISettings,
  QueueSettings,
  StopListCheckResult,
  ScrapeConfig,
  QueueSource,
  CompanySubTask,
} from "../types/job-queue.types";

/**
 * Job Queue Service
 *
 * Manages job queue operations, stop list validation, and queue statistics.
 * Integrates with Firestore for persistent storage and real-time updates.
 */
export class JobQueueService {
  private db: FirebaseFirestore.Firestore;
  private logger: SimpleLogger;
  private readonly queueCollection = "job-queue";
  private readonly configCollection = "job-finder-config";

  constructor(logger?: SimpleLogger) {
    this.db = createFirestoreInstance();
    this.logger = logger || createDefaultLogger();
  }

  /**
   * Submit a job to the queue
   *
   * If generationId is provided, the job will be marked as having documents already generated
   * userId can be null for anonymous submissions
   */
  async submitJob(
    url: string,
    companyName: string | undefined,
    userId: string | null,
    generationId?: string
  ): Promise<QueueItem & { id: string }> {
    try {
      // Get queue settings for max retries
      const settings = await this.getQueueSettings();
      const now = new Date();

      const queueItem: QueueItem = {
        type: "job",
        status: generationId ? "success" : "pending",
        url,
        company_name: companyName || "",
        company_id: null,
        source: "user_submission" as QueueSource,
        submitted_by: userId,
        retry_count: 0,
        max_retries: settings.maxRetries,
        created_at: now,
        updated_at: now,
        ...(generationId && {
          result_message: "Documents already generated via Document Builder",
          completed_at: now,
          metadata: {
            generationId,
            documentsPreGenerated: true,
          },
        }),
      };

      const docRef = await this.db.collection(this.queueCollection).add(queueItem);

      this.logger.info("Job submitted to queue", {
        queueItemId: docRef.id,
        url,
        userId,
        hasPreGeneratedDocs: !!generationId,
      });

      return {
        id: docRef.id,
        ...queueItem,
      };
    } catch (error) {
      this.logger.error("Failed to submit job to queue", {
        error,
        url,
        userId,
      });
      throw error;
    }
  }

  /**
   * Submit a company to the queue
   *
   * Creates a queue item with type "company" for company analysis pipeline
   */
  async submitCompany(
    companyName: string,
    websiteUrl: string,
    source: QueueSource,
    userId: string | null
  ): Promise<QueueItem & { id: string }> {
    try {
      // Get queue settings for max retries
      const settings = await this.getQueueSettings();
      const now = new Date();

      const queueItem: QueueItem = {
        type: "company",
        status: "pending",
        url: websiteUrl,
        company_name: companyName,
        company_id: null,
        source,
        submitted_by: userId,
        retry_count: 0,
        max_retries: settings.maxRetries,
        created_at: now,
        updated_at: now,
        company_sub_task: "fetch" as CompanySubTask,
      };

      const docRef = await this.db.collection(this.queueCollection).add(queueItem);

      this.logger.info("Company submitted to queue", {
        queueItemId: docRef.id,
        companyName,
        websiteUrl,
        source,
        userId,
      });

      return {
        id: docRef.id,
        ...queueItem,
      };
    } catch (error) {
      this.logger.error("Failed to submit company to queue", {
        error,
        companyName,
        websiteUrl,
        source,
        userId,
      });
      throw error;
    }
  }

  /**
   * Submit a scrape request to the queue
   *
   * Creates a queue item with type "scrape" and the provided configuration
   */
  async submitScrape(
    userId: string,
    scrapeConfig?: ScrapeConfig
  ): Promise<QueueItem & { id: string }> {
    try {
      // Get queue settings for max retries
      const settings = await this.getQueueSettings();
      const now = new Date();

      const queueItem: QueueItem = {
        type: "scrape",
        status: "pending",
        url: "",
        company_name: "",
        company_id: null,
        source: "user_submission" as QueueSource,
        submitted_by: userId,
        retry_count: 0,
        max_retries: settings.maxRetries,
        created_at: now,
        updated_at: now,
        scrape_config: scrapeConfig || {
          target_matches: 5,
          max_sources: 20,
        },
      };

      const docRef = await this.db.collection(this.queueCollection).add(queueItem);

      this.logger.info("Scrape request submitted to queue", {
        queueItemId: docRef.id,
        userId,
        config: scrapeConfig,
      });

      return {
        id: docRef.id,
        ...queueItem,
      };
    } catch (error) {
      this.logger.error("Failed to submit scrape request to queue", {
        error,
        userId,
        config: scrapeConfig,
      });
      throw error;
    }
  }

  /**
   * Check if user has a pending scrape request
   *
   * Returns true if user has any queue item with type "scrape" and status "pending" or "processing"
   */
  async hasPendingScrape(userId: string): Promise<boolean> {
    try {
      const snapshot = await this.db
        .collection(this.queueCollection)
        .where("submitted_by", "==", userId)
        .where("type", "==", "scrape")
        .where("status", "in", ["pending", "processing"])
        .limit(1)
        .get();

      return !snapshot.empty;
    } catch (error) {
      this.logger.error("Failed to check for pending scrape", { error, userId });
      // Return false on error to allow submission (fail open)
      return false;
    }
  }

  /**
   * Get queue item status by ID
   */
  async getQueueStatus(queueItemId: string): Promise<(QueueItem & { id: string }) | null> {
    try {
      const docRef = this.db.collection(this.queueCollection).doc(queueItemId);
      const doc = await docRef.get();

      if (!doc.exists) {
        return null;
      }

      return {
        id: doc.id,
        ...doc.data() as QueueItem,
      };
    } catch (error) {
      this.logger.error("Failed to get queue status", { error, queueItemId });
      throw error;
    }
  }

  /**
   * Get queue statistics
   */
  async getQueueStats(): Promise<QueueStats> {
    try {
      const snapshot = await this.db.collection(this.queueCollection).get();

      const stats: QueueStats = {
        total: snapshot.size,
        pending: 0,
        processing: 0,
        success: 0,
        failed: 0,
        skipped: 0,
        filtered: 0,
<<<<<<< HEAD
=======
        // TODO: Add byType to QueueStats in shared-types package
        // byType: {
        //   job: 0,
        //   company: 0,
        //   scrape: 0,
        // },
>>>>>>> 14be4a58
      };

      snapshot.forEach((doc) => {
        const item = doc.data() as QueueItem;

        // Count by status
        if (item.status === "pending") stats.pending++;
        else if (item.status === "processing") stats.processing++;
        else if (item.status === "success") stats.success++;
        else if (item.status === "failed") stats.failed++;
        else if (item.status === "skipped") stats.skipped++;
        else if (item.status === "filtered") stats.filtered++;
<<<<<<< HEAD
=======

        // TODO: Re-enable when byType is added to QueueStats
        // // Count by type
        // if (item.type === "job") stats.byType.job++;
        // else if (item.type === "company") stats.byType.company++;
        // else if (item.type === "scrape") stats.byType.scrape++;
>>>>>>> 14be4a58
      });

      return stats;
    } catch (error) {
      this.logger.error("Failed to get queue stats", { error });
      throw error;
    }
  }

  /**
   * Retry a failed queue item
   */
  async retryQueueItem(queueItemId: string): Promise<void> {
    try {
      const docRef = this.db.collection(this.queueCollection).doc(queueItemId);
      const doc = await docRef.get();

      if (!doc.exists) {
        throw new Error("Queue item not found");
      }

      const item = doc.data() as QueueItem;

      if (item.status !== "failed") {
        throw new Error("Can only retry failed queue items");
      }

      if (item.retry_count >= item.max_retries) {
        throw new Error("Maximum retry count exceeded");
      }

      await docRef.update({
        status: "pending",
        retry_count: item.retry_count + 1,
        updated_at: new Date(),
        error_message: null,
      });

      this.logger.info("Queue item retry initiated", {
        queueItemId,
        retryCount: item.retry_count + 1,
      });
    } catch (error) {
      this.logger.error("Failed to retry queue item", { error, queueItemId });
      throw error;
    }
  }

  /**
   * Delete a queue item
   */
  async deleteQueueItem(queueItemId: string): Promise<void> {
    try {
      await this.db.collection(this.queueCollection).doc(queueItemId).delete();

      this.logger.info("Queue item deleted", { queueItemId });
    } catch (error) {
      this.logger.error("Failed to delete queue item", { error, queueItemId });
      throw error;
    }
  }

  /**
   * Get stop list configuration
   */
  async getStopList(): Promise<StopList> {
    try {
      const docRef = this.db.collection(this.configCollection).doc("stopList");
      const doc = await docRef.get();

      if (!doc.exists) {
        // Return default empty stop list
        return {
          excludedCompanies: [],
          excludedKeywords: [],
          excludedDomains: [],
        };
      }

      return doc.data() as StopList;
    } catch (error) {
      this.logger.error("Failed to get stop list", { error });
      throw error;
    }
  }

  /**
   * Update stop list configuration
   */
  async updateStopList(stopList: StopList): Promise<void> {
    try {
      await this.db
        .collection(this.configCollection)
        .doc("stopList")
        .set(stopList, { merge: true });

      this.logger.info("Stop list updated", {
        companiesCount: stopList.excludedCompanies.length,
        keywordsCount: stopList.excludedKeywords.length,
        domainsCount: stopList.excludedDomains.length,
      });
    } catch (error) {
      this.logger.error("Failed to update stop list", { error });
      throw error;
    }
  }

  /**
   * Get AI settings configuration
   */
  async getAISettings(): Promise<AISettings> {
    try {
      const docRef = this.db.collection(this.configCollection).doc("aiSettings");
      const doc = await docRef.get();

      if (!doc.exists) {
        // Return default AI settings
        return {
          provider: "claude",
          model: "claude-3-5-sonnet-20241022",
          minMatchScore: 70,
          costBudgetDaily: 10.0,
        };
      }

      return doc.data() as AISettings;
    } catch (error) {
      this.logger.error("Failed to get AI settings", { error });
      throw error;
    }
  }

  /**
   * Update AI settings configuration
   */
  async updateAISettings(settings: AISettings): Promise<void> {
    try {
      await this.db
        .collection(this.configCollection)
        .doc("aiSettings")
        .set(settings, { merge: true });

      this.logger.info("AI settings updated", settings);
    } catch (error) {
      this.logger.error("Failed to update AI settings", { error });
      throw error;
    }
  }

  /**
   * Get queue settings configuration
   */
  async getQueueSettings(): Promise<QueueSettings> {
    try {
      const docRef = this.db.collection(this.configCollection).doc("queueSettings");
      const doc = await docRef.get();

      if (!doc.exists) {
        // Return default queue settings
        return {
          maxRetries: 3,
          retryDelaySeconds: 300,
          processingTimeout: 3600,
        };
      }

      return doc.data() as QueueSettings;
    } catch (error) {
      this.logger.error("Failed to get queue settings", { error });
      throw error;
    }
  }

  /**
   * Update queue settings configuration
   */
  async updateQueueSettings(settings: QueueSettings): Promise<void> {
    try {
      await this.db
        .collection(this.configCollection)
        .doc("queueSettings")
        .set(settings, { merge: true });

      this.logger.info("Queue settings updated", settings);
    } catch (error) {
      this.logger.error("Failed to update queue settings", { error });
      throw error;
    }
  }

  /**
   * Check if a job should be filtered by stop list
   */
  async checkStopList(
    companyName: string,
    url: string
  ): Promise<StopListCheckResult> {
    try {
      const stopList = await this.getStopList();
      const result: StopListCheckResult = {
        allowed: true,
<<<<<<< HEAD
=======
        reason: undefined,
>>>>>>> 14be4a58
      };

      // Extract domain from URL
      const domain = new URL(url).hostname.toLowerCase().replace(/^www\./, "");

      // Check excluded domains
      if (stopList.excludedDomains.some((d) => domain.includes(d.toLowerCase()))) {
        result.allowed = false;
        result.reason = "domain";
        return result;
      }

      // Check excluded companies
      const lowerCompanyName = companyName.toLowerCase();
      if (
        stopList.excludedCompanies.some((company) =>
          lowerCompanyName.includes(company.toLowerCase())
        )
      ) {
        result.allowed = false;
        result.reason = "company";
        return result;
      }

      // Check excluded keywords
      if (
        stopList.excludedKeywords.some((keyword) =>
          lowerCompanyName.includes(keyword.toLowerCase())
        )
      ) {
        result.allowed = false;
        result.reason = "keyword";
        return result;
      }

      return result;
    } catch (error) {
      this.logger.error("Failed to check stop list", { error, companyName, url });
      // Return allowed on error (fail open)
      return {
        allowed: true,
<<<<<<< HEAD
=======
        reason: undefined,
>>>>>>> 14be4a58
      };
    }
  }
}<|MERGE_RESOLUTION|>--- conflicted
+++ resolved
@@ -263,15 +263,6 @@
         failed: 0,
         skipped: 0,
         filtered: 0,
-<<<<<<< HEAD
-=======
-        // TODO: Add byType to QueueStats in shared-types package
-        // byType: {
-        //   job: 0,
-        //   company: 0,
-        //   scrape: 0,
-        // },
->>>>>>> 14be4a58
       };
 
       snapshot.forEach((doc) => {
@@ -284,15 +275,6 @@
         else if (item.status === "failed") stats.failed++;
         else if (item.status === "skipped") stats.skipped++;
         else if (item.status === "filtered") stats.filtered++;
-<<<<<<< HEAD
-=======
-
-        // TODO: Re-enable when byType is added to QueueStats
-        // // Count by type
-        // if (item.type === "job") stats.byType.job++;
-        // else if (item.type === "company") stats.byType.company++;
-        // else if (item.type === "scrape") stats.byType.scrape++;
->>>>>>> 14be4a58
       });
 
       return stats;
@@ -494,10 +476,6 @@
       const stopList = await this.getStopList();
       const result: StopListCheckResult = {
         allowed: true,
-<<<<<<< HEAD
-=======
-        reason: undefined,
->>>>>>> 14be4a58
       };
 
       // Extract domain from URL
@@ -539,10 +517,6 @@
       // Return allowed on error (fail open)
       return {
         allowed: true,
-<<<<<<< HEAD
-=======
-        reason: undefined,
->>>>>>> 14be4a58
       };
     }
   }
