--- conflicted
+++ resolved
@@ -12,7 +12,6 @@
   ],
   coverageDirectory: 'coverage',
   coverageReporters: ['text', 'lcov', 'html'],
-<<<<<<< HEAD
   coverageThreshold: {
     global: {
       branches: 80,
@@ -21,9 +20,7 @@
       statements: 80,
     },
   },
-=======
   passWithNoTests: true,
->>>>>>> 7749a7f1
   // Clear mocks automatically between every test
   clearMocks: true,
   // Reset modules registry for each test file
